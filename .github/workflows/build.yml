--- conflicted
+++ resolved
@@ -6,13 +6,8 @@
         runs-on: ${{ matrix.os }}
         strategy:
             matrix:
-<<<<<<< HEAD
                 go: [ '1.16', '1.15', '1.14' ]
                 os: [ 'ubuntu-latest', 'macos-latest', 'windows-latest' ]
-=======
-                go: ['1.15', '1.14', '1.13']
-                os: ['ubuntu-latest', 'macos-latest', 'windows-latest']
->>>>>>> bdc49d8e
         steps:
             - uses: actions/checkout@v2
             - name: Setup go
